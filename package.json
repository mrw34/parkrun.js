--- conflicted
+++ resolved
@@ -62,12 +62,8 @@
     "glob": "^7.1.6",
     "http-terminator": "^2.0.3",
     "jsdoc": "^3.6.3",
-<<<<<<< HEAD
-    "mocha": "^7.0.1",
+    "mocha": "^7.1.2",
     "nock": "^12.0.2",
-=======
-    "mocha": "^7.1.2",
->>>>>>> 95d14dd9
     "npm-run-all": "^4.1.5",
     "nyc": "^15.0.0",
     "regenerator-runtime": "^0.13.3",
