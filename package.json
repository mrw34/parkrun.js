--- conflicted
+++ resolved
@@ -61,12 +61,8 @@
     "envify": "^4.1.0",
     "glob": "^7.1.6",
     "jsdoc": "^3.6.3",
-<<<<<<< HEAD
-    "mocha": "^7.0.0",
+    "mocha": "^7.0.1",
     "npm-run-all": "^4.1.5",
-=======
-    "mocha": "^7.0.1",
->>>>>>> 4b0aea99
     "nyc": "^15.0.0",
     "rimraf": "^3.0.0",
     "sauce-browsers": "^2.0.0",
