{
  "name": "parkrun.js",
  "version": "0.0.1",
  "description": "A JavaScript implementation of the Parkrun API gathered from reverse-engineering the official app. ",
  "main": "src/classes/parkrun.js",
  "scripts": {
    "docs:build": "jsdoc -r src -R README.md -c jsdoc.json",
    "test": "node tests/pre_ensure_env.js && npm run test:run",
    "test:run": "mocha --timeout 20000 --require @babel/register tests/**/*.js --exit --exclude tests/pre_ensure_env.js",
    "coverage:all": "npm run coverage:test && npm run coverage:report && npm run coverage:send",
    "coverage:test": "nyc npm test",
    "coverage:report": "nyc report --reporter=text-lcov > coverage.lcov",
    "coverage:report:html": "nyc report --reporter=html",
    "coverage:send": "codecov",
    "build": "rimraf dist/ && npm run build:joi && npm run build:core",
    "build:core": "webpack --config webpack.config.js --mode production",
    "build:joi": "webpack --config joi.webpack.config.js --mode production",
    "prepublishOnly": "npm run build",
    "build:cf-workers": "npm run build:cf-workers:webpack && npm run build:cf-workers:deploy",
    "build:cf-workers:webpack": "cd .cf-workers && webpack --config webpack.config.js --mode production",
    "build:cf-workers:deploy": "cd .cf-workers && wrangler publish"
  },
  "repository": {
    "type": "git",
    "url": "git+https://github.com/Prouser123/parkrun.js.git"
  },
  "keywords": [
    "parkrun",
    "api"
  ],
  "author": "James Cahill <npm@jcx.ovh>",
  "license": "UNLICENSED",
  "bugs": {
    "url": "https://github.com/Prouser123/parkrun.js/issues"
  },
  "homepage": "https://github.com/Prouser123/parkrun.js#readme",
  "dependencies": {
    "@hapi/joi": "github:prouser123/joi#v16.x",
    "axios": "^0.19.1"
  },
  "devDependencies": {
    "@babel/core": "^7.8.3",
<<<<<<< HEAD
    "@babel/plugin-proposal-class-properties": "^7.8.3",
    "@babel/plugin-proposal-object-rest-spread": "^7.8.3",
    "@babel/polyfill": "^7.8.3",
    "@babel/preset-env": "^7.8.3",
    "@babel/register": "^7.8.0",
    "babel-loader": "^8.0.6",
=======
    "@babel/register": "^7.8.3",
>>>>>>> c8558b35
    "chai": "^4.2.0",
    "codecov": "^3.6.2",
    "docdash": "^1.1.1",
    "jsdoc": "^3.6.3",
    "mocha": "^7.0.0",
    "null-loader": "^3.0.0",
    "nyc": "^15.0.0",
    "rimraf": "^3.0.0",
    "uglifyjs-webpack-plugin": "^2.2.0",
    "webpack": "^4.41.5",
    "webpack-cli": "^3.3.10"
  },
  "engines": {
    "node": ">=8.10"
  }
}<|MERGE_RESOLUTION|>--- conflicted
+++ resolved
@@ -40,16 +40,12 @@
   },
   "devDependencies": {
     "@babel/core": "^7.8.3",
-<<<<<<< HEAD
     "@babel/plugin-proposal-class-properties": "^7.8.3",
     "@babel/plugin-proposal-object-rest-spread": "^7.8.3",
     "@babel/polyfill": "^7.8.3",
     "@babel/preset-env": "^7.8.3",
-    "@babel/register": "^7.8.0",
+    "@babel/register": "^7.8.3",
     "babel-loader": "^8.0.6",
-=======
-    "@babel/register": "^7.8.3",
->>>>>>> c8558b35
     "chai": "^4.2.0",
     "codecov": "^3.6.2",
     "docdash": "^1.1.1",
